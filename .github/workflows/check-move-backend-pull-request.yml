--- conflicted
+++ resolved
@@ -29,12 +29,9 @@
 
       - uses: ./.github/actions/build-setup
 
-<<<<<<< HEAD
       # move-vm-runtime
       - name: Install move-cli
-        run: cargo install --path ./language/tools/move-cli/ move-cli
+        run: cargo install --git  https://github.com/eigerco/smove --tag v0.2.0
 
-=======
->>>>>>> cb96ddbd
       - name: Run move-vm-backend tests
         run: cargo test -p move-vm-backend --features build-move-projects-for-test