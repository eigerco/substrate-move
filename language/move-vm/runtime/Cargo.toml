[package]
name = "move-vm-runtime"
version = "0.1.0"
authors = ["Diem Association <opensource@diem.com>"]
description = "Core Move execution logic"
repository = "https://github.com/diem/diem"
homepage = "https://diem.com"
license = "Apache-2.0"
publish = false
edition = "2021"

# See more keys and their definitions at https://doc.rust-lang.org/cargo/reference/manifest.html

[dependencies]
fail = { version = "0.5", default-features = false, optional = true }
<<<<<<< HEAD
# v0.2 breaks the test build
# better_any = { version = "=0.1", default-features = false }
=======
better_any = { git = "https://github.com/eigerco/better_any.git", branch = "main", default-features = false, features = ["derive"] }
>>>>>>> 0a83cad7
sha3 = { version = "0.10", default-features = false }
tracing = { version = "0.1", default-features = false }
hashbrown = { version = "0.14", default-features = false, features = ["ahash"] }
once_cell = { version = "1.18", default-features = false, optional = true }

move-bytecode-verifier = { path = "../../move-bytecode-verifier", default-features = false }
move-core-types = { path = "../../move-core/types", default-features = false }
move-vm-types = { path = "../types", default-features = false }
move-binary-format = { path = "../../move-binary-format", default-features = false }

better_any = { git = "https://github.com/aj3n/better_any.git", branch = "main", default-features = false }

[features]
default = ["std"]
fuzzing = ["move-vm-types/fuzzing"]
failpoints = ["fail/failpoints"]
# Enable tracing and debugging also for release builds. By default, it is only enabled for debug builds.
debugging = ["once_cell/std"]
testing = []
stacktrace = []
lazy_natives = []
std = [
    "sha3/std",
    "fail/failpoints",
    "move-bytecode-verifier/std",
    "move-core-types/std",
    "move-vm-types/std",
    "move-binary-format/std",
    "once_cell/std"
]<|MERGE_RESOLUTION|>--- conflicted
+++ resolved
@@ -13,12 +13,7 @@
 
 [dependencies]
 fail = { version = "0.5", default-features = false, optional = true }
-<<<<<<< HEAD
-# v0.2 breaks the test build
-# better_any = { version = "=0.1", default-features = false }
-=======
 better_any = { git = "https://github.com/eigerco/better_any.git", branch = "main", default-features = false, features = ["derive"] }
->>>>>>> 0a83cad7
 sha3 = { version = "0.10", default-features = false }
 tracing = { version = "0.1", default-features = false }
 hashbrown = { version = "0.14", default-features = false, features = ["ahash"] }
